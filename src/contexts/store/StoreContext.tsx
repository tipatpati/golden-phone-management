import React, { createContext, useContext, useState, useEffect, useMemo, useRef } from 'react';
import { useUserStores, useActiveStores, useSetCurrentStore, type Store } from '@/services/stores';
import { useAuth } from '@/contexts/AuthContext';
import { logger } from '@/utils/logger';
import { toast } from 'sonner';
import { supabase } from '@/integrations/supabase/client';

interface StoreContextType {
  currentStore: Store | null;
  setCurrentStore: (store: Store) => Promise<void>;
  userStores: Store[];
  isLoading: boolean;
  error: Error | null;
  isSuperAdmin: boolean;
}

const StoreContext = createContext<StoreContextType | undefined>(undefined);

interface StoreProviderProps {
  children: React.ReactNode;
}

export function StoreProvider({ children }: StoreProviderProps) {
  const { user, isLoggedIn, userRole } = useAuth();
  const [currentStore, setCurrentStoreState] = useState<Store | null>(null);
  
  // Phase 2: Prevent initialization loop with ref guard
  const initializingRef = useRef(false);
  const mountedRef = useRef(false);

  // Check if user is super admin
  const isSuperAdmin = userRole === 'super_admin';

  // Fetch stores based on role
  // Super admins see all stores, regular users see only assigned stores
  const { data: userStoresData, isLoading: userStoresLoading, error: userStoresError } = useUserStores();
  const { data: allStoresData, isLoading: allStoresLoading, error: allStoresError } = useActiveStores();

  const setCurrentStoreMutation = useSetCurrentStore();

  // Determine which stores to use
  const isLoading = isSuperAdmin ? allStoresLoading : userStoresLoading;
  const error = isSuperAdmin ? allStoresError : userStoresError;

  // Extract stores based on role
  const userStores = useMemo(() => {
    if (isSuperAdmin) {
      // Super admin sees all active stores
      logger.debug('Super admin mode: showing all stores', { count: allStoresData?.length }, 'StoreContext');
      return allStoresData || [];
    } else {
      // Regular users see only assigned stores
      if (!userStoresData) return [];
      const stores = userStoresData
        .filter(us => us.store)
        .map(us => us.store!)
        .filter(store => store.is_active);
      logger.debug('Regular user mode: showing assigned stores', { count: stores.length }, 'StoreContext');
      return stores;
    }
  }, [isSuperAdmin, allStoresData, userStoresData]);

  // Set default store on mount
  useEffect(() => {
<<<<<<< HEAD
    if (!isLoggedIn) {
      logger.debug('User not logged in, skipping store initialization', {}, 'StoreContext');
      return;
    }

    if (currentStore) {
      logger.debug('Store already set, skipping re-initialization', { currentStore: currentStore.name }, 'StoreContext');
      return;
    }
=======
    // Phase 2: Prevent concurrent initializations
    if (!isLoggedIn || currentStore || initializingRef.current) return;
    
    // Phase 4: Log mount event
    if (!mountedRef.current) {
      logger.info('🏪 StoreContext mounting', {
        isLoggedIn,
        isSuperAdmin,
        currentStore: currentStore?.id,
        userStoresCount: userStores.length
      }, 'StoreContext');
      mountedRef.current = true;
    }
    
    initializingRef.current = true;

    const setInitialStore = async (store: Store, retryCount = 0) => {
      try {
        // Phase 4: Enhanced logging
        logger.info('📡 Setting initial store', { 
          storeId: store.id, 
          storeName: store.name, 
          attempt: retryCount 
        }, 'StoreContext');

        // IMPORTANT: Call backend to set session store
        await setCurrentStoreMutation.mutateAsync(store.id);

        // Update local state
        setCurrentStoreState(store);

        logger.info('✅ Initial store set successfully', { 
          storeId: store.id, 
          storeName: store.name 
        }, 'StoreContext');
        toast.success(`Contesto negozio impostato: ${store.name}`);
        
        // Phase 2: Clear initialization flag on success
        initializingRef.current = false;
      } catch (error) {
        logger.error('❌ Failed to set initial store via RPC', { error, retryCount }, 'StoreContext');
        
        // FALLBACK: Try calling debug function to check access
        try {
          logger.info('🔄 Attempting to debug store access', {}, 'StoreContext');
          
          const { data: debugData, error: debugError } = await supabase.rpc('debug_user_store_access');
          
          if (!debugError && debugData) {
            logger.info('🔍 Debug info:', { debugData }, 'StoreContext');
          }

          // Just set the store locally if backend fails
          setCurrentStoreState(store);
          logger.info('⚠️ Store set locally (backend failed)', { storeName: store.name }, 'StoreContext');
          toast.warning(`Negozio impostato localmente: ${store.name}. Alcune funzionalità potrebbero non funzionare.`);
          initializingRef.current = false;
        } catch (fallbackError) {
          logger.error('❌ Fallback method also failed', { fallbackError }, 'StoreContext');
          
          // Retry logic with exponential backoff
          if (retryCount < 3) {
            const delay = Math.pow(2, retryCount) * 1000;
            logger.info(`🔄 Retrying store initialization in ${delay}ms...`, { retryCount }, 'StoreContext');
            
            await new Promise(resolve => setTimeout(resolve, delay));
            return setInitialStore(store, retryCount + 1);
          }
          
          // Phase 2: Clear initialization flag after final failure
          initializingRef.current = false;
          
          // Show user-facing error after all retries
          toast.error(
            'Impossibile inizializzare il contesto del negozio. Ricarica la pagina.',
            { duration: 10000 }
          );
        }
      }
    };

    const assignAndSetStore = async (store: Store) => {
      try {
        // Import the helper at runtime to avoid circular dependencies
        const { assignUserToStore } = await import('@/services/stores/storeHelpers');
        await assignUserToStore(store.id);
        setCurrentStoreState(store);
        logger.info('User assigned and store set', { store: store.name }, 'StoreContext');
      } catch (error) {
        logger.error('Failed to assign user to store', { error }, 'StoreContext');
      }
    };
>>>>>>> 3b430d03

    if (isSuperAdmin) {
      // For super admin, use first available store
      if (allStoresLoading) {
        logger.debug('Super admin: still loading stores', {}, 'StoreContext');
        return;
      }

      if (allStoresData && allStoresData.length > 0) {
<<<<<<< HEAD
        logger.info('Super admin: setting first store as default', { store: allStoresData[0].name }, 'StoreContext');
        setCurrentStoreState(allStoresData[0]);
      } else {
        logger.warn('Super admin: no stores available', {}, 'StoreContext');
=======
        logger.debug('Super admin: setting first store as default', { store: allStoresData[0].name }, 'StoreContext');
        
        // Check if user has store assignments
        if (!userStoresData || userStoresData.length === 0) {
          logger.debug('Super admin has no store assignments, creating one', {}, 'StoreContext');
          assignAndSetStore(allStoresData[0]);
        } else {
          setInitialStore(allStoresData[0]);
        }
>>>>>>> 3b430d03
      }
    } else {
      // For regular users, find their default assigned store
      if (userStoresLoading) {
        logger.debug('Regular user: still loading stores', {}, 'StoreContext');
        return;
      }

      if (!userStoresData) {
        logger.warn('Regular user: no user stores data', {}, 'StoreContext');
        return;
      }

      const defaultUserStore = userStoresData.find(us => us.is_default);
      if (defaultUserStore?.store) {
<<<<<<< HEAD
        logger.info('Setting default store', { store: defaultUserStore.store.name }, 'StoreContext');
        setCurrentStoreState(defaultUserStore.store);
      } else if (userStoresData.length > 0 && userStoresData[0].store) {
        // Fallback to first store if no default
        logger.info('No default store, using first available', { store: userStoresData[0].store.name }, 'StoreContext');
        setCurrentStoreState(userStoresData[0].store);
      } else {
        logger.warn('Regular user: no stores available or accessible', { userStoresCount: userStoresData.length }, 'StoreContext');
      }
    }
  }, [isSuperAdmin, allStoresData, userStoresData, isLoggedIn, currentStore, allStoresLoading, userStoresLoading]);
=======
        setInitialStore(defaultUserStore.store);
      } else if (userStoresData.length > 0 && userStoresData[0].store) {
        // Fallback to first store if no default
        logger.debug('No default store, using first available', { store: userStoresData[0].store.name }, 'StoreContext');
        setInitialStore(userStoresData[0].store);
      }
    }
    
    // Phase 2: Cleanup function
    return () => {
      if (!currentStore) {
        initializingRef.current = false;
      }
    };
  }, [isSuperAdmin, allStoresData, userStoresData, isLoggedIn, currentStore, setCurrentStoreMutation]);
>>>>>>> 3b430d03

  // Handle store switching
  const handleSetCurrentStore = async (store: Store) => {
    try {
      // Phase 4: Enhanced logging
      logger.info('🔄 Switching store', { 
        fromId: currentStore?.id,
        fromName: currentStore?.name, 
        toId: store.id,
        toName: store.name 
      }, 'StoreContext');

      // Call backend to set session store
      await setCurrentStoreMutation.mutateAsync(store.id);

      // Update local state
      setCurrentStoreState(store);

      logger.info('✅ Store switched successfully', { store: store.name }, 'StoreContext');
      toast.success(`Cambiato a negozio: ${store.name}`);
    } catch (error) {
      logger.error('❌ Failed to switch store', { error }, 'StoreContext');
      toast.error('Impossibile cambiare negozio. Riprova.');
      throw error;
    }
  };

  const contextValue: StoreContextType = {
    currentStore,
    setCurrentStore: handleSetCurrentStore,
    userStores,
    isLoading,
    error: error as Error | null,
    isSuperAdmin,
  };

  return (
    <StoreContext.Provider value={contextValue}>
      {children}
    </StoreContext.Provider>
  );
}

export function useStore() {
  const context = useContext(StoreContext);
  if (context === undefined) {
    throw new Error('useStore must be used within a StoreProvider');
  }
  return context;
}

// Convenience hook to get just the current store ID
export function useCurrentStoreId(): string | null {
  const { currentStore } = useStore();
  return currentStore?.id || null;
}

// Convenience hook to check if user has access to multiple stores
export function useHasMultipleStores(): boolean {
  const { userStores } = useStore();
  return userStores.length > 1;
}<|MERGE_RESOLUTION|>--- conflicted
+++ resolved
@@ -23,7 +23,7 @@
 export function StoreProvider({ children }: StoreProviderProps) {
   const { user, isLoggedIn, userRole } = useAuth();
   const [currentStore, setCurrentStoreState] = useState<Store | null>(null);
-  
+
   // Phase 2: Prevent initialization loop with ref guard
   const initializingRef = useRef(false);
   const mountedRef = useRef(false);
@@ -62,20 +62,9 @@
 
   // Set default store on mount
   useEffect(() => {
-<<<<<<< HEAD
-    if (!isLoggedIn) {
-      logger.debug('User not logged in, skipping store initialization', {}, 'StoreContext');
-      return;
-    }
-
-    if (currentStore) {
-      logger.debug('Store already set, skipping re-initialization', { currentStore: currentStore.name }, 'StoreContext');
-      return;
-    }
-=======
     // Phase 2: Prevent concurrent initializations
     if (!isLoggedIn || currentStore || initializingRef.current) return;
-    
+
     // Phase 4: Log mount event
     if (!mountedRef.current) {
       logger.info('🏪 StoreContext mounting', {
@@ -86,16 +75,16 @@
       }, 'StoreContext');
       mountedRef.current = true;
     }
-    
+
     initializingRef.current = true;
 
     const setInitialStore = async (store: Store, retryCount = 0) => {
       try {
         // Phase 4: Enhanced logging
-        logger.info('📡 Setting initial store', { 
-          storeId: store.id, 
-          storeName: store.name, 
-          attempt: retryCount 
+        logger.info('📡 Setting initial store', {
+          storeId: store.id,
+          storeName: store.name,
+          attempt: retryCount
         }, 'StoreContext');
 
         // IMPORTANT: Call backend to set session store
@@ -104,23 +93,23 @@
         // Update local state
         setCurrentStoreState(store);
 
-        logger.info('✅ Initial store set successfully', { 
-          storeId: store.id, 
-          storeName: store.name 
+        logger.info('✅ Initial store set successfully', {
+          storeId: store.id,
+          storeName: store.name
         }, 'StoreContext');
         toast.success(`Contesto negozio impostato: ${store.name}`);
-        
+
         // Phase 2: Clear initialization flag on success
         initializingRef.current = false;
       } catch (error) {
         logger.error('❌ Failed to set initial store via RPC', { error, retryCount }, 'StoreContext');
-        
+
         // FALLBACK: Try calling debug function to check access
         try {
           logger.info('🔄 Attempting to debug store access', {}, 'StoreContext');
-          
+
           const { data: debugData, error: debugError } = await supabase.rpc('debug_user_store_access');
-          
+
           if (!debugError && debugData) {
             logger.info('🔍 Debug info:', { debugData }, 'StoreContext');
           }
@@ -132,19 +121,19 @@
           initializingRef.current = false;
         } catch (fallbackError) {
           logger.error('❌ Fallback method also failed', { fallbackError }, 'StoreContext');
-          
+
           // Retry logic with exponential backoff
           if (retryCount < 3) {
             const delay = Math.pow(2, retryCount) * 1000;
             logger.info(`🔄 Retrying store initialization in ${delay}ms...`, { retryCount }, 'StoreContext');
-            
+
             await new Promise(resolve => setTimeout(resolve, delay));
             return setInitialStore(store, retryCount + 1);
           }
-          
+
           // Phase 2: Clear initialization flag after final failure
           initializingRef.current = false;
-          
+
           // Show user-facing error after all retries
           toast.error(
             'Impossibile inizializzare il contesto del negozio. Ricarica la pagina.',
@@ -165,7 +154,6 @@
         logger.error('Failed to assign user to store', { error }, 'StoreContext');
       }
     };
->>>>>>> 3b430d03
 
     if (isSuperAdmin) {
       // For super admin, use first available store
@@ -175,14 +163,8 @@
       }
 
       if (allStoresData && allStoresData.length > 0) {
-<<<<<<< HEAD
-        logger.info('Super admin: setting first store as default', { store: allStoresData[0].name }, 'StoreContext');
-        setCurrentStoreState(allStoresData[0]);
-      } else {
-        logger.warn('Super admin: no stores available', {}, 'StoreContext');
-=======
         logger.debug('Super admin: setting first store as default', { store: allStoresData[0].name }, 'StoreContext');
-        
+
         // Check if user has store assignments
         if (!userStoresData || userStoresData.length === 0) {
           logger.debug('Super admin has no store assignments, creating one', {}, 'StoreContext');
@@ -190,7 +172,6 @@
         } else {
           setInitialStore(allStoresData[0]);
         }
->>>>>>> 3b430d03
       }
     } else {
       // For regular users, find their default assigned store
@@ -206,19 +187,6 @@
 
       const defaultUserStore = userStoresData.find(us => us.is_default);
       if (defaultUserStore?.store) {
-<<<<<<< HEAD
-        logger.info('Setting default store', { store: defaultUserStore.store.name }, 'StoreContext');
-        setCurrentStoreState(defaultUserStore.store);
-      } else if (userStoresData.length > 0 && userStoresData[0].store) {
-        // Fallback to first store if no default
-        logger.info('No default store, using first available', { store: userStoresData[0].store.name }, 'StoreContext');
-        setCurrentStoreState(userStoresData[0].store);
-      } else {
-        logger.warn('Regular user: no stores available or accessible', { userStoresCount: userStoresData.length }, 'StoreContext');
-      }
-    }
-  }, [isSuperAdmin, allStoresData, userStoresData, isLoggedIn, currentStore, allStoresLoading, userStoresLoading]);
-=======
         setInitialStore(defaultUserStore.store);
       } else if (userStoresData.length > 0 && userStoresData[0].store) {
         // Fallback to first store if no default
@@ -226,25 +194,24 @@
         setInitialStore(userStoresData[0].store);
       }
     }
-    
+
     // Phase 2: Cleanup function
     return () => {
       if (!currentStore) {
         initializingRef.current = false;
       }
     };
-  }, [isSuperAdmin, allStoresData, userStoresData, isLoggedIn, currentStore, setCurrentStoreMutation]);
->>>>>>> 3b430d03
+  }, [isSuperAdmin, allStoresData, userStoresData, isLoggedIn, currentStore, setCurrentStoreMutation, allStoresLoading, userStoresLoading, userStores.length]);
 
   // Handle store switching
   const handleSetCurrentStore = async (store: Store) => {
     try {
       // Phase 4: Enhanced logging
-      logger.info('🔄 Switching store', { 
+      logger.info('🔄 Switching store', {
         fromId: currentStore?.id,
-        fromName: currentStore?.name, 
+        fromName: currentStore?.name,
         toId: store.id,
-        toName: store.name 
+        toName: store.name
       }, 'StoreContext');
 
       // Call backend to set session store
