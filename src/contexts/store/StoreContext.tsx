import React, { createContext, useContext, useState, useEffect, useMemo } from 'react';
import { useUserStores, useActiveStores, useSetCurrentStore, type Store } from '@/services/stores';
import { useAuth } from '@/contexts/AuthContext';
import { logger } from '@/utils/logger';

interface StoreContextType {
  currentStore: Store | null;
  setCurrentStore: (store: Store) => Promise<void>;
  userStores: Store[];
  isLoading: boolean;
  error: Error | null;
  isSuperAdmin: boolean;
}

const StoreContext = createContext<StoreContextType | undefined>(undefined);

interface StoreProviderProps {
  children: React.ReactNode;
}

export function StoreProvider({ children }: StoreProviderProps) {
  const { user, isLoggedIn, userRole } = useAuth();
  const [currentStore, setCurrentStoreState] = useState<Store | null>(null);

  // Check if user is super admin
  const isSuperAdmin = userRole === 'super_admin';

  // Fetch stores based on role
  // Super admins see all stores, regular users see only assigned stores
  const { data: userStoresData, isLoading: userStoresLoading, error: userStoresError } = useUserStores();
  const { data: allStoresData, isLoading: allStoresLoading, error: allStoresError } = useActiveStores();

  const setCurrentStoreMutation = useSetCurrentStore();

  // Determine which stores to use
  const isLoading = isSuperAdmin ? allStoresLoading : userStoresLoading;
  const error = isSuperAdmin ? allStoresError : userStoresError;

  // Extract stores based on role
  const userStores = useMemo(() => {
    if (isSuperAdmin) {
      // Super admin sees all active stores
      logger.debug('Super admin mode: showing all stores', { count: allStoresData?.length }, 'StoreContext');
      return allStoresData || [];
    } else {
      // Regular users see only assigned stores
      if (!userStoresData) return [];
      const stores = userStoresData
        .filter(us => us.store)
        .map(us => us.store!)
        .filter(store => store.is_active);
      logger.debug('Regular user mode: showing assigned stores', { count: stores.length }, 'StoreContext');
      return stores;
    }
  }, [isSuperAdmin, allStoresData, userStoresData]);

  // Set default store on mount
  useEffect(() => {
<<<<<<< HEAD
    if (!isLoggedIn || !userStoresData || currentStore) return;

    const setInitialStore = async (store: Store) => {
      try {
        logger.debug('Setting initial default store', { store: store.name }, 'StoreContext');

        // IMPORTANT: Call backend to set session store
        await setCurrentStoreMutation.mutateAsync(store.id);

        // Update local state
        setCurrentStoreState(store);

        logger.info('Initial store set successfully', { store: store.name }, 'StoreContext');
      } catch (error) {
        logger.error('Failed to set initial store', { error }, 'StoreContext');
      }
    };

    // Find default store
    const defaultUserStore = userStoresData.find(us => us.is_default);
    if (defaultUserStore?.store) {
      setInitialStore(defaultUserStore.store);
    } else if (userStoresData.length > 0 && userStoresData[0].store) {
      // Fallback to first store if no default
      logger.debug('No default store, using first available', { store: userStoresData[0].store.name }, 'StoreContext');
      setInitialStore(userStoresData[0].store);
    }
  }, [userStoresData, isLoggedIn, currentStore, setCurrentStoreMutation]);
=======
    if (!isLoggedIn || currentStore) return;

    if (isSuperAdmin) {
      // For super admin, use first available store
      if (allStoresData && allStoresData.length > 0) {
        logger.debug('Super admin: setting first store as default', { store: allStoresData[0].name }, 'StoreContext');
        setCurrentStoreState(allStoresData[0]);
      }
    } else {
      // For regular users, find their default assigned store
      if (!userStoresData) return;

      const defaultUserStore = userStoresData.find(us => us.is_default);
      if (defaultUserStore?.store) {
        logger.debug('Setting default store', { store: defaultUserStore.store.name }, 'StoreContext');
        setCurrentStoreState(defaultUserStore.store);
      } else if (userStoresData.length > 0 && userStoresData[0].store) {
        // Fallback to first store if no default
        logger.debug('No default store, using first available', { store: userStoresData[0].store.name }, 'StoreContext');
        setCurrentStoreState(userStoresData[0].store);
      }
    }
  }, [isSuperAdmin, allStoresData, userStoresData, isLoggedIn, currentStore]);
>>>>>>> 629b3416

  // Handle store switching
  const handleSetCurrentStore = async (store: Store) => {
    try {
      logger.debug('Switching to store', { from: currentStore?.name, to: store.name }, 'StoreContext');

      // Call backend to set session store
      await setCurrentStoreMutation.mutateAsync(store.id);

      // Update local state
      setCurrentStoreState(store);

      logger.info('Store switched successfully', { store: store.name }, 'StoreContext');
    } catch (error) {
      logger.error('Failed to switch store', { error }, 'StoreContext');
      throw error;
    }
  };

  const contextValue: StoreContextType = {
    currentStore,
    setCurrentStore: handleSetCurrentStore,
    userStores,
    isLoading,
    error: error as Error | null,
    isSuperAdmin,
  };

  return (
    <StoreContext.Provider value={contextValue}>
      {children}
    </StoreContext.Provider>
  );
}

export function useStore() {
  const context = useContext(StoreContext);
  if (context === undefined) {
    throw new Error('useStore must be used within a StoreProvider');
  }
  return context;
}

// Convenience hook to get just the current store ID
export function useCurrentStoreId(): string | null {
  const { currentStore } = useStore();
  return currentStore?.id || null;
}

// Convenience hook to check if user has access to multiple stores
export function useHasMultipleStores(): boolean {
  const { userStores } = useStore();
  return userStores.length > 1;
}<|MERGE_RESOLUTION|>--- conflicted
+++ resolved
@@ -56,8 +56,7 @@
 
   // Set default store on mount
   useEffect(() => {
-<<<<<<< HEAD
-    if (!isLoggedIn || !userStoresData || currentStore) return;
+    if (!isLoggedIn || currentStore) return;
 
     const setInitialStore = async (store: Store) => {
       try {
@@ -75,24 +74,11 @@
       }
     };
 
-    // Find default store
-    const defaultUserStore = userStoresData.find(us => us.is_default);
-    if (defaultUserStore?.store) {
-      setInitialStore(defaultUserStore.store);
-    } else if (userStoresData.length > 0 && userStoresData[0].store) {
-      // Fallback to first store if no default
-      logger.debug('No default store, using first available', { store: userStoresData[0].store.name }, 'StoreContext');
-      setInitialStore(userStoresData[0].store);
-    }
-  }, [userStoresData, isLoggedIn, currentStore, setCurrentStoreMutation]);
-=======
-    if (!isLoggedIn || currentStore) return;
-
     if (isSuperAdmin) {
       // For super admin, use first available store
       if (allStoresData && allStoresData.length > 0) {
         logger.debug('Super admin: setting first store as default', { store: allStoresData[0].name }, 'StoreContext');
-        setCurrentStoreState(allStoresData[0]);
+        setInitialStore(allStoresData[0]);
       }
     } else {
       // For regular users, find their default assigned store
@@ -100,16 +86,14 @@
 
       const defaultUserStore = userStoresData.find(us => us.is_default);
       if (defaultUserStore?.store) {
-        logger.debug('Setting default store', { store: defaultUserStore.store.name }, 'StoreContext');
-        setCurrentStoreState(defaultUserStore.store);
+        setInitialStore(defaultUserStore.store);
       } else if (userStoresData.length > 0 && userStoresData[0].store) {
         // Fallback to first store if no default
         logger.debug('No default store, using first available', { store: userStoresData[0].store.name }, 'StoreContext');
-        setCurrentStoreState(userStoresData[0].store);
+        setInitialStore(userStoresData[0].store);
       }
     }
-  }, [isSuperAdmin, allStoresData, userStoresData, isLoggedIn, currentStore]);
->>>>>>> 629b3416
+  }, [isSuperAdmin, allStoresData, userStoresData, isLoggedIn, currentStore, setCurrentStoreMutation]);
 
   // Handle store switching
   const handleSetCurrentStore = async (store: Store) => {
