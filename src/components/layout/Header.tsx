--- conflicted
+++ resolved
@@ -49,15 +49,9 @@
         </div>
       </div>
 
-<<<<<<< HEAD
-      {/* Store Selector - Shows when user has multiple stores */}
-      <div className="hidden md:block ml-3 sm:ml-4">
-        <StoreSelector />
-=======
       {/* Store Selector - Only visible for users with multiple stores */}
       <div className="ml-3 sm:ml-4">
         <StoreSelector compact />
->>>>>>> 4d79e66d
       </div>
 
       {/* Theme Toggle */}
